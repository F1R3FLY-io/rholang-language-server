use std::collections::HashMap;
use std::path::{Path, PathBuf};
use std::sync::{Arc, Mutex};
use std::sync::atomic::{AtomicI32, AtomicU32, Ordering};
use std::sync::mpsc::{Receiver, Sender};

use tokio::sync::{Mutex as AsyncMutex, RwLock};
use tokio::task;

use tonic::Request;
use tonic::transport::Channel;

use tower_lsp::{Client, LanguageServer, jsonrpc};
use tower_lsp::lsp_types::{
    DeclarationCapability, Diagnostic, DiagnosticSeverity,
    DidChangeTextDocumentParams, DidCloseTextDocumentParams,
    DidOpenTextDocumentParams, DidSaveTextDocumentParams, DocumentHighlight,
    DocumentHighlightKind, DocumentHighlightParams, GotoDefinitionParams,
    GotoDefinitionResponse, InitializedParams, InitializeParams,
    InitializeResult, Location, Position as LspPosition, Range, ReferenceParams,
    RenameParams, ServerCapabilities, TextDocumentSyncCapability,
    TextDocumentSyncKind, TextEdit, Url, WorkspaceEdit, DocumentSymbolParams,
    DocumentSymbolResponse, WorkspaceSymbolParams, WorkspaceSymbol,
    SymbolInformation,
};
use tower_lsp::lsp_types::request::{GotoDeclarationParams, GotoDeclarationResponse};
use tower_lsp::jsonrpc::Result as LspResult;

use tracing::{debug, error, info, trace, warn};

use ropey::Rope;

use notify::{RecommendedWatcher, RecursiveMode, Watcher};
use walkdir::WalkDir;

use crate::ir::pipeline::Pipeline;
use crate::ir::node::{Node, Position as IrPosition, compute_absolute_positions, collect_contracts, collect_calls, match_contract, find_node_at_position_with_path};
use crate::ir::symbol_table::{Symbol, SymbolTable, SymbolType};
use crate::ir::transforms::symbol_table_builder::{SymbolTableBuilder, InvertedIndex, find_node_at_position};
use crate::ir::transforms::document_symbol_visitor::{collect_document_symbols, collect_workspace_symbols};
use crate::lsp::models::{CachedDocument, LspDocument, LspDocumentHistory, LspDocumentState, WorkspaceState};
use crate::parser::Parser;
use crate::rnode_apis::lsp::{lsp_client::LspClient, DiagnosticSeverity as LspDiagnosticSeverity, ValidateRequest};
use crate::rnode_apis::lsp::validate_response;
use crate::tree_sitter::{parse_code, parse_to_ir};

/// The Rholang language server backend, managing state and handling LSP requests.
#[derive(Debug, Clone)]
pub struct RholangBackend {
    client: Client,
    documents_by_uri: Arc<RwLock<HashMap<Url, Arc<LspDocument>>>>,
    documents_by_id: Arc<RwLock<HashMap<u32, Arc<LspDocument>>>>,
    serial_document_id: Arc<AtomicU32>,
    rnode_client: Arc<AsyncMutex<LspClient<Channel>>>,
    client_process_id: Arc<Mutex<Option<u32>>>,
    parser: Arc<AsyncMutex<Parser>>,
    workspace: Arc<RwLock<WorkspaceState>>,
    file_watcher: Arc<Mutex<Option<RecommendedWatcher>>>,
    file_events: Arc<Mutex<Receiver<notify::Result<notify::Event>>>>,
    file_sender: Arc<Mutex<Sender<notify::Result<notify::Event>>>>,
    version_counter: Arc<AtomicI32>,
    root_dir: Arc<RwLock<Option<PathBuf>>>,
}

impl RholangBackend {
    /// Creates a new instance of the Rholang backend with the given client and connections.
    pub fn new(client: Client, rnode_client: LspClient<Channel>, client_process_id: Option<u32>) -> Self {
        let (tx, rx) = std::sync::mpsc::channel();
        Self {
            client,
            documents_by_uri: Arc::new(RwLock::new(HashMap::new())),
            documents_by_id: Arc::new(RwLock::new(HashMap::new())),
            serial_document_id: Arc::new(AtomicU32::new(0)),
            rnode_client: Arc::new(AsyncMutex::new(rnode_client)),
            client_process_id: Arc::new(Mutex::new(client_process_id)),
            parser: Arc::new(AsyncMutex::new(Parser::new().expect("Failed to create parser"))),
            workspace: Arc::new(RwLock::new(WorkspaceState {
                documents: HashMap::new(),
                global_symbols: HashMap::new(),
                global_table: Arc::new(SymbolTable::new(None)),
                global_inverted_index: HashMap::new(),
                global_contracts: Vec::new(),
                global_calls: Vec::new(),
            })),
            file_watcher: Arc::new(Mutex::new(None)),
            file_events: Arc::new(Mutex::new(rx)),
            file_sender: Arc::new(Mutex::new(tx)),
            version_counter: Arc::new(AtomicI32::new(0)),
            root_dir: Arc::new(RwLock::new(None)),
        }
    }

    /// Processes a parsed IR node through the transformation pipeline to build symbols and metadata.
    async fn process_document(&self, ir: Arc<Node<'_>>, uri: &Url) -> Result<CachedDocument, String> {
        let mut pipeline = Pipeline::new();
        let static_ir: Arc<Node<'static>> = unsafe { std::mem::transmute(ir.clone()) };
        let global_table = self.workspace.read().await.global_table.clone();
        let builder = Arc::new(SymbolTableBuilder::new(static_ir.clone(), uri.clone(), global_table));
        pipeline.add_transform(crate::ir::pipeline::Transform {
            id: "symbol_table_builder".to_string(),
            dependencies: vec![],
            visitor: builder.clone(),
        });
        let transformed_ir = pipeline.apply(&ir);
        let positions = Arc::new(compute_absolute_positions(&transformed_ir));
        debug!("Cached {} node positions for {}", positions.len(), uri);
        let inverted_index = builder.get_inverted_index();
        let potential_global_refs = builder.get_potential_global_refs();
        let symbol_table = transformed_ir.metadata()
            .and_then(|m| m.data.get("symbol_table"))
            .map(|st| Arc::clone(st.downcast_ref::<Arc<SymbolTable>>().unwrap()))
            .ok_or("Failed to extract symbol table")?;
        builder.resolve_local_potentials(&symbol_table);
        let version = self.version_counter.fetch_add(1, Ordering::SeqCst);

        debug!("Processed document {}: {} symbols, {} usages, version {}",
            uri, symbol_table.collect_all_symbols().len(), inverted_index.len(), version);

        let mut contracts = Vec::new();
        let mut calls = Vec::new();
        collect_contracts(&transformed_ir, &mut contracts);
        collect_calls(&transformed_ir, &mut calls);
        debug!("Collected {} contracts and {} calls in {}", contracts.len(), calls.len(), uri);

        Ok(CachedDocument {
            ir: unsafe { std::mem::transmute(transformed_ir) },
            tree: Arc::new(parse_code(&ir.text())),
            symbol_table,
            inverted_index,
            version,
            text: Rope::from_str(&ir.text()),
            positions,
            potential_global_refs,
        })
    }

    /// Indexes a document by parsing its text and processing it, using an existing syntax tree if provided for incremental updates.
    async fn index_file(
        &self,
        uri: &Url,
        text: &str,
        _version: i32,
        tree: Option<tree_sitter::Tree>,
    ) -> Result<CachedDocument, String> {
        let uri_clone = uri.clone();
        let mut workspace = self.workspace.write().await;
        workspace.global_table.symbols.write().unwrap().retain(|_, s| &s.declaration_uri != &uri_clone);
        let mut global_symbols = workspace.global_symbols.clone();
        global_symbols.retain(|_, (u, _)| u != &uri_clone);
        workspace.global_symbols = global_symbols;
        workspace.global_inverted_index.retain(|(d_uri, _), us| {
            if d_uri == &uri_clone {
                false
            } else {
                us.retain(|(u_uri, _)| u_uri != &uri_clone);
                !us.is_empty()
            }
        });
        workspace.global_contracts.retain(|(u, _)| u != &uri_clone);
        workspace.global_calls.retain(|(u, _)| u != &uri_clone);
        drop(workspace);

        let tree = Arc::new(tree.unwrap_or_else(|| parse_code(text)));
        let ir = parse_to_ir(&tree, text);
        let cached = self.process_document(ir, uri).await?;
        let mut workspace = self.workspace.write().await;
        let mut contracts = Vec::new();
        collect_contracts(&cached.ir, &mut contracts);
        let mut calls = Vec::new();
        collect_calls(&cached.ir, &mut calls);
        workspace.global_contracts.extend(contracts.into_iter().map(|c| (uri.clone(), c)));
        workspace.global_calls.extend(calls.into_iter().map(|c| (uri.clone(), c)));
        Ok(cached)
    }

    /// Links contract symbols across all documents in the workspace for cross-file resolution.
    async fn link_symbols(&self) {
        let mut workspace = self.workspace.write().await;
        let mut global_symbols = HashMap::new();
        let documents = workspace.documents.clone();
        for (_uri, doc) in &documents {
            for symbol in doc.symbol_table.collect_all_symbols() {
                if matches!(symbol.symbol_type, SymbolType::Contract) {
                    global_symbols.insert(symbol.name.clone(), (symbol.declaration_uri.clone(), symbol.declaration_location));
                }
            }
        }
        workspace.global_symbols = global_symbols;
        info!("Linked symbols across {} files", documents.len());

        // Resolve potentials
        let mut resolutions = Vec::new();
        for (doc_uri, doc) in &documents {
            for (name, use_pos) in &doc.potential_global_refs {
                if let Some((def_uri, def_pos)) = workspace.global_symbols.get(name).cloned() {
                    if (doc_uri.clone(), *use_pos) != (def_uri.clone(), def_pos) {
                        resolutions.push(((def_uri, def_pos), (doc_uri.clone(), *use_pos)));
                        trace!("Resolved potential global usage of '{}' at {:?} to def at {:?}", name, use_pos, def_pos);
                    } else {
                        trace!("Skipping self-reference potential for '{}' at {:?}", name, use_pos);
                    }
                }
            }
        }
        for ((def_uri, def_pos), (use_uri, use_pos)) in resolutions {
            workspace.global_inverted_index
                .entry((def_uri, def_pos))
                .or_insert_with(Vec::new)
                .push((use_uri, use_pos));
        }

        // No additional linking for contracts/calls, as linear match is used
    }

    /// Handles file system events by re-indexing changed .rho files that are not open.
    async fn handle_file_change(&self, path: PathBuf) {
        if path.extension().map_or(false, |ext| ext == "rho") {
            if let Ok(uri) = Url::from_file_path(&path) {
                if self.documents_by_uri.read().await.contains_key(&uri) {
                    debug!("Skipping update for opened document: {}", uri);
                    return;
                }
                let text = std::fs::read_to_string(&path).unwrap_or_default();
                match self.index_file(&uri, &text, 0, None).await {
                    Ok(cached_doc) => {
                        self.workspace.write().await.documents.insert(uri.clone(), Arc::new(cached_doc));
                        self.link_symbols().await;
                        info!("Updated cache for file: {}", uri);
                    }
                    Err(e) => warn!("Failed to index file {}: {}", uri, e),
                }
            }
        }
    }

    /// Indexes all .rho files in the given directory (non-recursively).
    async fn index_directory(&self, dir: &Path) {
        for result in WalkDir::new(dir) {
            match result {
                Ok(entry) => {
                    if entry.file_type().is_file() && entry.path().extension().map_or(false, |ext| ext == "rho") {
                        let uri = Url::from_file_path(entry.path()).expect("Failed to create URI from path");
                        if !self.documents_by_uri.read().await.contains_key(&uri)
                            && !self.workspace.read().await.documents.contains_key(&uri) {
                            if let Ok(text) = std::fs::read_to_string(entry.path()) {
                                match self.index_file(&uri, &text, 0, None).await {
                                    Ok(cached_doc) => {
                                        self.workspace.write().await.documents.insert(uri.clone(), Arc::new(cached_doc));
                                        debug!("Indexed file: {}", uri);
                                    }
                                    Err(e) => warn!("Failed to index file {}: {}", uri, e),
                                }
                            }
                        }
                    }
                }
                Err(e) => {
                    warn!("Failed to read directory {:?} for sibling indexing: {}", dir, e);
                }
            }
        }
        self.link_symbols().await;
    }

    /// Generates the next unique document ID.
    fn next_document_id(&self) -> u32 {
        self.serial_document_id.fetch_add(1, Ordering::SeqCst)
    }

    /// Validates the document text locally and remotely, returning diagnostics if any issues are found.
    async fn validate(
        &self,
        document: Arc<LspDocument>,
        text: &str,
        version: i32
    ) -> Result<Vec<Diagnostic>, String> {
        let state = document.state.read().await;
        if state.version != version {
            debug!("Skipping validation for outdated version {} (current: {})",
                   version, state.version);
            return Ok(Vec::new());
        }

        // Local validation using the parser
        let mut parser = self.parser.lock().await;
        let diagnostics = match parser.validate(text) {
            Ok(()) => Vec::new(),
            Err(parse_error) => {
                let position = parse_error.position;
                let (line, character) = if let Some(pos) = position {
                    if pos.line > 0 && pos.column > 0 {
                        (pos.line as u32 - 1, pos.column as u32 - 1)
                    } else {
                        debug!("Invalid error position from parser: {:?}", pos);
                        let (line, character) = document.last_linecol().await;
                        (line as u32, character as u32)
                    }
                } else {
                    debug!("No error position provided by parser, using end of document");
                    let (line, character) = document.last_linecol().await;
                    (line as u32, character as u32)
                };
                vec![Diagnostic {
                    range: Range {
                        start: LspPosition { line, character },
                        end: LspPosition { line, character },
                    },
                    severity: Some(DiagnosticSeverity::ERROR),
                    source: Some("rholang-parser".to_string()),
                    message: parse_error.message,
                    ..Default::default()
                }]
            }
        };

        if !diagnostics.is_empty() {
            info!("Local syntax errors found for URI={} (version={}): {:?}",
                  state.uri, version, diagnostics);
            return Ok(diagnostics);
        }

        // Remote validation using RNode if local validation passes
        let mut client = self.rnode_client.lock().await.clone();
        let request = Request::new(ValidateRequest {
            text: text.to_string(),
        });
        match client.validate(request).await {
            Ok(response) => match response.into_inner().result {
                Some(result) => match result {
                    validate_response::Result::Success(diagnostic_list) => {
                        let diagnostics = diagnostic_list
                            .diagnostics
                            .into_iter()
                            .map(|diagnostic| {
                                let range = diagnostic.range.expect("Missing range in diagnostic");
                                let start = range.start.expect("Missing start position");
                                let end = range.end.expect("Missing end position");
                                let severity = match LspDiagnosticSeverity::try_from(diagnostic.severity) {
                                    Ok(severity) => match severity {
                                        LspDiagnosticSeverity::Error => DiagnosticSeverity::ERROR,
                                        LspDiagnosticSeverity::Warning => DiagnosticSeverity::WARNING,
                                        LspDiagnosticSeverity::Information => DiagnosticSeverity::INFORMATION,
                                        LspDiagnosticSeverity::Hint => DiagnosticSeverity::HINT,
                                    },
                                    Err(e) => {
                                        error!("Invalid DiagnosticSeverity: {}", e);
                                        DiagnosticSeverity::ERROR
                                    }
                                };
                                Diagnostic {
                                    range: Range {
                                        start: LspPosition {
                                            line: start.line as u32,
                                            character: start.column as u32,
                                        },
                                        end: LspPosition {
                                            line: end.line as u32,
                                            character: end.column as u32,
                                        },
                                    },
                                    severity: Some(severity),
                                    source: Some(diagnostic.source),
                                    message: diagnostic.message,
                                    ..Default::default()
                                }
                            })
                            .collect();
                        info!("RNode validation diagnostics for URI={} (version={}): {:?}", state.uri, version, diagnostics);
                        Ok(diagnostics)
                    }
                    validate_response::Result::Error(message) => Err(format!(
                        "RNode validation failed for URI={}: {}",
                        state.uri, message
                    )),
                },
                None => Err("RNode returned no response".to_string()),
            },
            Err(e) => Err(format!(
                "Failed to communicate with RNode for URI={}: {}",
                state.uri, e
            )),
        }
    }

    /// Looks up the IR node, its symbol table, and inverted index at a given position in the document.
    pub async fn lookup_node_at_position(&self, uri: &Url, position: IrPosition) -> Option<(Arc<Node<'static>>, Arc<SymbolTable>, InvertedIndex)> {
        let workspace = self.workspace.read().await;
        if let Some(doc) = workspace.documents.get(uri) {
            if let Some(node) = find_node_at_position(&doc.ir, &doc.positions, position) {
                let symbol_table = node.metadata()
                    .and_then(|m| m.data.get("symbol_table"))
                    .and_then(|t| t.downcast_ref::<Arc<SymbolTable>>())
                    .cloned()
                    .unwrap_or_else(|| doc.symbol_table.clone());
                return Some((node, symbol_table, doc.inverted_index.clone()));
            }
        }
        None
    }

    fn position_to_range(position: IrPosition, name_len: usize) -> Range {
        Range {
            start: LspPosition {
                line: position.row as u32,
                character: position.column as u32,
            },
            end: LspPosition {
                line: position.row as u32,
                character: (position.column + name_len) as u32,
            },
        }
    }

    /// Retrieves the symbol at the specified LSP position in the document.
    async fn get_symbol_at_position(&self, uri: &Url, position: LspPosition) -> Option<Arc<Symbol>> {
        let opt_doc = {
            debug!("Acquiring workspace read lock for symbol at {}:{:?}", uri, position);
            let workspace = self.workspace.read().await;
            debug!("Workspace read lock acquired for {}:{:?}", uri, position);
            workspace.documents.get(uri).cloned()
        };
        if let Some(doc) = opt_doc {
            let text = &doc.text;
            let byte_offset = Self::byte_offset_from_position(text, position.line as usize, position.character as usize);
            if let Some(byte) = byte_offset {
                let pos = IrPosition {
                    row: position.line as usize,
                    column: position.character as usize,
                    byte,
                };
                if let Some((node, symbol_table, _)) = self.lookup_node_at_position(uri, pos).await {
                    if let Node::Var { name, .. } = &*node {
                        if let Some(symbol) = symbol_table.lookup(name) {
                            debug!("Found symbol '{}' at {}:{} in {}",
                                name, position.line, position.character, uri);
                            return Some(symbol);
                        } else {
                            // Search global symbols for unbound references
                            let workspace = self.workspace.read().await;
                            if let Some((def_uri, def_pos)) = workspace.global_symbols.get(name).cloned() {
                                debug!("Found global symbol '{}' for unbound reference at {}:{} in {}",
                                    name, position.line, position.character, uri);
                                return Some(Arc::new(Symbol {
                                    name: name.to_string(),
                                    symbol_type: SymbolType::Contract,
                                    declaration_uri: def_uri.clone(),
                                    declaration_location: def_pos,
                                    definition_location: Some(def_pos),
                                }));
                            } else {
                                debug!("Symbol '{}' at {}:{} in {} not found in symbol table or global",
                                    name, position.line, position.character, uri);
                            }
                        }
                    } else {
                        debug!("Node at {}:{} in {} is not a Var node",
                            position.line, position.character, uri);
                    }
                } else {
                    debug!("Invalid position {}:{} in {}",
                        position.line, position.character, uri);
                }
            } else {
                debug!("Document not found: {}", uri);
            }
        }
        None
    }

    /// Retrieves all occurrences of the symbol, including declaration (if requested), definition (if distinct), and usages.
    async fn get_symbol_references(&self, symbol: &Symbol, include_declaration: bool) -> Vec<(Url, Range)> {
        let mut locations = Vec::new();
        let decl_uri = symbol.declaration_uri.clone();
        let name_len = symbol.name.len();

        // Add declaration location
        let decl_pos = symbol.declaration_location;
        let decl_range = Self::position_to_range(decl_pos, name_len);
        if include_declaration {
            locations.push((decl_uri.clone(), decl_range));
            debug!("Added declaration of '{}' at {}:{:?}", symbol.name, decl_uri, decl_pos);
        }

        // Add definition location if it exists and differs from declaration
        if let Some(def_pos) = symbol.definition_location {
            if def_pos != decl_pos {
                let def_range = Self::position_to_range(def_pos, name_len);
                locations.push((decl_uri.clone(), def_range));
                debug!("Added definition of '{}' at {}:{:?}", symbol.name, decl_uri, def_pos);
            }
        }

        let workspace = self.workspace.read().await;

        // Add local usages from the declaration document
        if let Some(decl_doc) = workspace.documents.get(&decl_uri) {
            if let Some(usages) = decl_doc.inverted_index.get(&decl_pos) {
                for &usage_pos in usages {
                    let range = Self::position_to_range(usage_pos, name_len);
                    locations.push((decl_uri.clone(), range));
                    debug!("Added local usage of '{}' at {}:{:?}", symbol.name, decl_uri, usage_pos);
                }
            }
        }

        // Add global usages if the symbol is a contract
        if symbol.symbol_type == SymbolType::Contract {
            if let Some(global_usages) = workspace.global_inverted_index.get(&(decl_uri.clone(), decl_pos)) {
                for &(ref use_uri, use_pos) in global_usages {
                    let range = Self::position_to_range(use_pos, name_len);
                    locations.push((use_uri.clone(), range));
                    debug!("Added global usage of '{}' at {}:{:?}", symbol.name, use_uri, use_pos);
                }
            }
        }

        locations
    }

    /// Computes the byte offset from a line and character position in the source text.
    pub fn byte_offset_from_position(text: &Rope, line: usize, character: usize) -> Option<usize> {
        text.try_line_to_byte(line).ok().map(|b| b + text.line(line).char_to_byte(character.min(text.line(line).len_chars())))
    }
}

#[tower_lsp::async_trait]
impl LanguageServer for RholangBackend {
    /// Handles the LSP initialize request, setting up capabilities and indexing workspace files.
    async fn initialize(&self, params: InitializeParams) -> jsonrpc::Result<InitializeResult> {
        info!("Received initialize: {:?}", params);

        if let Some(client_pid) = params.process_id {
            let mut locked_pid = self.client_process_id.lock().unwrap();
            if let Some(cmdline_pid) = *locked_pid {
                if cmdline_pid != client_pid {
                    warn!("Client PID mismatch: command line ({}) vs LSP ({})", cmdline_pid, client_pid);
                }
            }
            *locked_pid = Some(client_pid);
        }

        let mut root_guard = self.root_dir.write().await;
        if let Some(root_uri) = params.root_uri {
            if let Ok(root_path) = root_uri.to_file_path() {
                *root_guard = Some(root_path.clone());
                drop(root_guard);

                for entry in WalkDir::new(&root_path).into_iter().filter_map(|e| e.ok()) {
                    if entry.path().extension().map_or(false, |ext| ext == "rho") {
                        let uri = Url::from_file_path(entry.path()).unwrap();
                        let text = std::fs::read_to_string(entry.path()).unwrap_or_default();
                        match self.index_file(&uri, &text, 0, None).await {
                            Ok(cached_doc) => {
                                self.workspace.write().await.documents.insert(uri.clone(), Arc::new(cached_doc));
                            }
                            Err(e) => warn!("Failed to index file {}: {}", uri, e),
                        }
                    }
                }
                self.link_symbols().await;
                info!("Indexed {} .rho files", self.workspace.read().await.documents.len());

                let tx = self.file_sender.lock().unwrap().clone();
                let mut watcher = RecommendedWatcher::new(
                    move |res| { let _ = tx.send(res); },
                    notify::Config::default()
                ).map_err(|_| jsonrpc::Error::internal_error())?;
                watcher.watch(&root_path, RecursiveMode::Recursive).map_err(|_| jsonrpc::Error::internal_error())?;
                *self.file_watcher.lock().unwrap() = Some(watcher);

                let file_events = self.file_events.clone();
                let backend = self.clone();
                task::spawn_blocking(move || {
                    while let Ok(event) = file_events.lock().unwrap().recv() {
                        if let Ok(event) = event {
                            for path in event.paths {
                                let backend = backend.clone();
                                tokio::spawn(async move {
                                    backend.handle_file_change(path).await;
                                });
                            }
                        }
                    }
                });
            } else {
                warn!("Failed to convert root_uri to path: {}. Skipping workspace indexing and file watching.", root_uri);
            }
        }

        Ok(InitializeResult {
            capabilities: ServerCapabilities {
                text_document_sync: Some(TextDocumentSyncCapability::Kind(TextDocumentSyncKind::INCREMENTAL)),
                rename_provider: Some(tower_lsp::lsp_types::OneOf::Left(true)),
                declaration_provider: Some(DeclarationCapability::Simple(true)),
                definition_provider: Some(tower_lsp::lsp_types::OneOf::Left(true)),
                references_provider: Some(tower_lsp::lsp_types::OneOf::Left(true)),
                document_symbol_provider: Some(tower_lsp::lsp_types::OneOf::Left(true)),
                workspace_symbol_provider: Some(tower_lsp::lsp_types::OneOf::Left(true)),
                document_highlight_provider: Some(tower_lsp::lsp_types::OneOf::Left(true)),
                ..Default::default()
            },
            ..Default::default()
        })
    }

    /// Handles the LSP initialized notification.
    async fn initialized(&self, params: InitializedParams) {
        info!("Initialized: {:?}", params);
    }

    /// Handles the LSP shutdown request.
    async fn shutdown(&self) -> jsonrpc::Result<()> {
        info!("Received shutdown request");
        Ok(())
    }

    /// Handles opening a text document, indexing it, and validating.
    async fn did_open(&self, params: DidOpenTextDocumentParams) {
        info!("Opening document: URI={}, version={}", params.text_document.uri, params.text_document.version);
        let uri = params.text_document.uri.clone();
        let text = params.text_document.text;
        let version = params.text_document.version;

        let mut root_guard = self.root_dir.write().await;
        if root_guard.is_none() {
            if let Ok(path) = uri.to_file_path() {
                if let Some(parent) = path.parent() {
                    *root_guard = Some(parent.to_owned());
                    drop(root_guard);

                    let dir = parent.to_owned();
                    self.index_directory(&dir).await;

                    let tx = self.file_sender.lock().unwrap().clone();
                    let mut watcher = RecommendedWatcher::new(
                        move |res| { let _ = tx.send(res); },
                        notify::Config::default()
                    ).map_err(|_| jsonrpc::Error::internal_error()).expect("Failed to initialize watcher");
                    if let Err(e) = watcher.watch(parent, RecursiveMode::NonRecursive) {
                        warn!("Failed to watch directory {:?}: {}", parent, e);
                    }
                    *self.file_watcher.lock().unwrap() = Some(watcher);

                    let file_events = self.file_events.clone();
                    let backend = self.clone();
                    task::spawn_blocking(move || {
                        while let Ok(event) = file_events.lock().unwrap().recv() {
                            if let Ok(event) = event {
                                for path in event.paths {
                                    let backend = backend.clone();
                                    tokio::spawn(async move {
                                        backend.handle_file_change(path).await;
                                    });
                                }
                            }
                        }
                    });
                }
            }
        } else {
            drop(root_guard);
        }

        let document_id = self.next_document_id();
        let document = Arc::new(LspDocument {
            id: document_id,
            state: RwLock::new(LspDocumentState {
                uri: uri.clone(),
                text: Rope::from_str(&text),
                version,
                history: LspDocumentHistory {
                    text: text.clone(),
                    changes: Vec::new(),
                },
            }),
        });
        self.documents_by_uri.write().await.insert(uri.clone(), document.clone());
        self.documents_by_id.write().await.insert(document_id, document.clone());
        match self.index_file(&uri, &text, version, None).await {
            Ok(cached_doc) => {
                self.workspace.write().await.documents.insert(uri.clone(), Arc::new(cached_doc));
                self.link_symbols().await;
            }
            Err(e) => error!("Failed to index file: {}", e),
        }

        // Spawn validation in blocking task with separate runtime to avoid runtime interference
        let backend = self.clone();
        let uri_clone = uri.clone();
        let document_clone = document.clone();
        let text_clone = text.clone();
        tokio::spawn(tokio::task::spawn_blocking(move || {
            let rt = tokio::runtime::Builder::new_current_thread()
                .enable_all()
                .build()
                .expect("Failed to create runtime for validation");
            rt.block_on(async {
                match backend.validate(document_clone.clone(), &text_clone, version).await {
                    Ok(diagnostics) => {
                        if document_clone.version().await == version {
                            backend.client.publish_diagnostics(uri_clone, diagnostics, Some(version)).await;
                        }
                    }
                    Err(e) => error!("Validation failed for URI={}: {}", uri_clone, e),
                }
            });
        }));
    }

    /// Handles changes to a text document, applying incremental updates and re-validating.
    async fn did_change(&self, params: DidChangeTextDocumentParams) {
        info!("textDocument/didChange: {:?}", params);
        let uri = params.text_document.uri.clone();
        let version = params.text_document.version;
        if let Some(document) = self.documents_by_uri.read().await.get(&uri) {
            if let Some((text, tree)) = document.apply(params.content_changes, version).await {
                match self.index_file(&uri, &text, version, Some(tree)).await {
                    Ok(cached_doc) => {
                        self.workspace.write().await.documents.insert(uri.clone(), Arc::new(cached_doc));
                        self.link_symbols().await;
<<<<<<< HEAD

                        // Spawn validation in blocking task with separate runtime to avoid runtime interference
                        let backend = self.clone();
                        let uri_clone = uri.clone();
                        let document_clone = document.clone();
                        let text_clone = text.clone();
                        tokio::spawn(tokio::task::spawn_blocking(move || {
                            let rt = tokio::runtime::Builder::new_current_thread()
                                .enable_all()
                                .build()
                                .expect("Failed to create runtime for validation");
                            rt.block_on(async {
                                if let Ok(diagnostics) = backend.validate(document_clone.clone(), &text_clone, version).await {
                                    backend.client.publish_diagnostics(uri_clone, diagnostics, Some(version)).await;
                                }
                            });
                        }));
=======
>>>>>>> 8053a9d7
                    }
                    Err(e) => warn!("Failed to update {}: {}", uri, e),
                }
                match self.validate(document.clone(), &text, version).await {
                    Ok(diagnostics) => {
                        self.client.publish_diagnostics(uri, diagnostics, Some(version)).await;
                    }
                    Err(e) => error!("Validation failed for URI={}: {}", uri, e),
                }
            } else {
                warn!("Failed to apply changes to document with URI={}", uri);
            }
        } else {
            warn!("Failed to find document with URI={}", uri);
        }
    }

    /// Handles saving a text document (no-op since validation is on change).
    async fn did_save(&self, params: DidSaveTextDocumentParams) {
        info!("textDocument/didSave: {:?}", params);
        // Validation occurs on open and change; no additional action needed here
    }

    /// Handles closing a text document, removing it from state and clearing diagnostics.
    async fn did_close(&self, params: DidCloseTextDocumentParams) {
        info!("textDocument/didClose: {:?}", params);
        let uri = params.text_document.uri;
        if let Some(document) = self.documents_by_uri.write().await.remove(&uri) {
            self.documents_by_id.write().await.remove(&document.id);
            info!("Closed document: {}, id: {}", uri, document.id);
        } else {
            warn!("Failed to find document with URI={}", uri);
        }
        self.client.publish_diagnostics(uri, Vec::new(), None).await;
    }

    /// Handles renaming a symbol, updating all references across the workspace.
    async fn rename(&self, params: RenameParams) -> LspResult<Option<WorkspaceEdit>> {
        let uri = params.text_document_position.text_document.uri;
        let position = params.text_document_position.position;
        let new_name = params.new_name;

        debug!("Starting rename for {} at {:?} to '{}'", uri, position, new_name);

        let symbol = match self.get_symbol_at_position(&uri, position).await {
            Some(s) => s,
            None => {
                debug!("No renameable symbol at {}:{:?}", uri, position);
                return Ok(None);
            }
        };

        // Step 2: Collect all reference locations
        let references = self.get_symbol_references(&symbol, true).await;
        if references.is_empty() {
            debug!("No references to rename for '{}'", symbol.name);
            return Ok(None);
        }

        // Step 3: Group references by URI and create TextEdits
        let mut changes = HashMap::new();
        for (ref_uri, range) in references {
            let edit = TextEdit {
                range,
                new_text: new_name.clone(),
            };
            changes.entry(ref_uri).or_insert_with(Vec::new).push(edit);
        }

        debug!("Prepared {} edits across {} files for '{}'", 
            changes.values().map(|v| v.len()).sum::<usize>(),
            changes.len(),
            symbol.name
        );

        // Step 4: Construct and return the WorkspaceEdit
        Ok(Some(WorkspaceEdit {
            changes: Some(changes),
            document_changes: None,
            change_annotations: None,
        }))
    }

    /// Handles going to a symbol's definition.
    async fn goto_definition(&self, params: GotoDefinitionParams) -> LspResult<Option<GotoDefinitionResponse>> {
        let uri = params.text_document_position_params.text_document.uri.clone();
        let lsp_pos = params.text_document_position_params.position;

        debug!("goto_definition request for {} at {:?}", uri, lsp_pos);

        let byte = {
            let workspace = self.workspace.read().await;
            if let Some(doc) = workspace.documents.get(&uri) {
                let text = &doc.text;
                Self::byte_offset_from_position(text, lsp_pos.line as usize, lsp_pos.character as usize)
            } else {
                debug!("Document {} not found in workspace", uri);
                return Ok(None);
            }
        };

        let ir_pos = IrPosition {
            row: lsp_pos.line as usize,
            column: lsp_pos.character as usize,
            byte: byte.unwrap_or(0),
        };

        debug!("Computed IR position: {:?}", ir_pos);

        let workspace = self.workspace.read().await;
        if let Some(doc) = workspace.documents.get(&uri) {
            debug!("Document found in workspace: {}", uri);
            if let Some((node, path)) = find_node_at_position_with_path(&doc.ir, &doc.positions, ir_pos) {
                debug!("Found node at position: '{}'", node.text());
                if path.len() >= 2 {
                    let parent = path[path.len() - 2].clone();
                    let is_channel = match &*parent {
                        Node::Send { channel, .. } | Node::SendSync { channel, .. } => Arc::ptr_eq(channel, &node),
                        _ => false,
                    };
                    debug!("Is channel in Send/SendSync: {}", is_channel);
                    if is_channel {
                        if let Node::Send { channel, inputs, .. } | Node::SendSync { channel, inputs, .. } = &*parent {
                            let matching = workspace.global_contracts.iter().filter(|(_, contract)| match_contract(channel, inputs, contract)).map(|(u, c)| {
                                let file_ir = workspace.documents.get(u).expect("Document not found").ir.clone();
                                debug!("Matched contract in {}: '{}'", u, c.text());
                                let name = if let Node::Contract { name, .. } = &**c {
                                    debug!("Contact name: {:?}", name);
                                    name
                                } else {
                                    debug!("Unreachable!");
                                    unreachable!()
                                };
                                debug!("Found contract name");
                                Location {
                                    uri: u.clone(),
                                    range: Self::position_to_range(name.absolute_start(&file_ir), name.text().len()),
                                }
                            }).collect::<Vec<_>>();
                            debug!("Found {} matching contracts", matching.len());
                            if matching.is_empty() {
                                drop(workspace);
                                debug!("No matching contracts; falling back to symbol lookup");
                                if let Some(symbol) = self.get_symbol_at_position(&uri, lsp_pos).await {
                                    let pos = symbol.definition_location.unwrap_or(symbol.declaration_location);
                                    let range = Self::position_to_range(pos, symbol.name.len());
                                    let loc = Location { uri: symbol.declaration_uri.clone(), range };
                                    Ok(Some(GotoDefinitionResponse::Scalar(loc)))
                                } else {
                                    Ok(None)
                                }
                            } else if matching.len() == 1 {
                                Ok(Some(GotoDefinitionResponse::Scalar(matching[0].clone())))
                            } else {
                                Ok(Some(GotoDefinitionResponse::Array(matching)))
                            }
                        } else {
                            unreachable!()
                        }
                    } else {
                        drop(workspace);
                        debug!("Not a channel; falling back to symbol lookup");
                        if let Some(symbol) = self.get_symbol_at_position(&uri, lsp_pos).await {
                            let pos = symbol.definition_location.unwrap_or(symbol.declaration_location);
                            let range = Self::position_to_range(pos, symbol.name.len());
                            let loc = Location { uri: symbol.declaration_uri.clone(), range };
                            Ok(Some(GotoDefinitionResponse::Scalar(loc)))
                        } else {
                            Ok(None)
                        }
                    }
                } else {
                    drop(workspace);
                    debug!("Path too short; falling back to symbol lookup");
                    if let Some(symbol) = self.get_symbol_at_position(&uri, lsp_pos).await {
                        let pos = symbol.definition_location.unwrap_or(symbol.declaration_location);
                        let range = Self::position_to_range(pos, symbol.name.len());
                        let loc = Location { uri: symbol.declaration_uri.clone(), range };
                        Ok(Some(GotoDefinitionResponse::Scalar(loc)))
                    } else {
                        Ok(None)
                    }
                }
            } else {
                debug!("No node found at position {:?} in {}", ir_pos, uri);
                Ok(None)
            }
        } else {
            debug!("Document {} not found in workspace for goto_definition", uri);
            Ok(None)
        }
    }

    /// Handles going to a symbol's declaration.
    async fn goto_declaration(&self, params: GotoDeclarationParams) -> LspResult<Option<GotoDeclarationResponse>> {
        let uri = params.text_document_position_params.text_document.uri.clone();
        let position = params.text_document_position_params.position;

        debug!("goto_declaration request for {} at {:?}", uri, position);

        if let Some(symbol) = self.get_symbol_at_position(&uri, position).await {
            let range = Self::position_to_range(symbol.declaration_location, symbol.name.len());
            let loc = Location { uri: symbol.declaration_uri.clone(), range };
            Ok(Some(GotoDeclarationResponse::Scalar(loc)))
        } else {
            Ok(None)
        }
    }

    /// Handles finding all references to a symbol.
    async fn references(&self, params: ReferenceParams) -> LspResult<Option<Vec<Location>>> {
        let uri = params.text_document_position.text_document.uri.clone();
        let lsp_pos = params.text_document_position.position;
        let include_decl = params.context.include_declaration;

        debug!("references request for {} at {:?} (include_decl: {})", uri, lsp_pos, include_decl);

        let byte = {
            let workspace = self.workspace.read().await;
            if let Some(doc) = workspace.documents.get(&uri) {
                let text = &doc.text;
                Self::byte_offset_from_position(text, lsp_pos.line as usize, lsp_pos.character as usize)
            } else {
                debug!("Document {} not found in workspace", uri);
                return Ok(None);
            }
        };

        let ir_pos = IrPosition {
            row: lsp_pos.line as usize,
            column: lsp_pos.character as usize,
            byte: byte.unwrap_or(0),
        };

        debug!("Computed IR position: {:?}", ir_pos);

        let workspace = self.workspace.read().await;
        if let Some(doc) = workspace.documents.get(&uri) {
            debug!("Document found in workspace: {}", uri);
            if let Some((node, path)) = find_node_at_position_with_path(&doc.ir, &doc.positions, ir_pos) {
                debug!("Found node at position: '{}'", node.text());
                if path.len() >= 2 {
                    let parent = path[path.len() - 2].clone();
                    let is_name = match &*parent {
                        Node::Contract { name, .. } => Arc::ptr_eq(name, &node),
                        _ => false,
                    };
                    debug!("Is name in Contract: {}", is_name);
                    if is_name {
                        if let Node::Contract { .. } = &*parent {
                            let contract = parent.clone();
                            let matching_calls = workspace.global_calls.iter().filter(|(_, call)| {
                                match &**call {
                                    Node::Send { channel, inputs, .. } | Node::SendSync { channel, inputs, .. } => {
                                        match_contract(channel, inputs, &contract)
                                    }
                                    _ => false,
                                }
                            }).cloned().collect::<Vec<_>>();
                            debug!("Found {} matching calls for contract", matching_calls.len());
                            let mut locations = matching_calls.iter().map(|(u, call)| {
                                let file_ir = workspace.documents.get(u).expect("Document not found").ir.clone();
                                debug!("Matched call in {}: '{}'", u, call.text());
                                match &**call {
                                    Node::Send { channel, .. } | Node::SendSync { channel, .. } => {
                                        Location {
                                            uri: u.clone(),
                                            range: Self::position_to_range(channel.absolute_start(&file_ir), channel.text().len()),
                                        }
                                    }
                                    _ => unreachable!()
                                }
                            }).collect::<Vec<_>>();
                            if include_decl {
                                let decl_range = Self::position_to_range(node.absolute_start(&doc.ir), node.text().len());
                                locations.push(Location { uri: uri.clone(), range: decl_range });
                            }
                            Ok(Some(locations))
                        } else {
                            unreachable!()
                        }
                    } else {
                        drop(workspace);
                        debug!("Not a contract name; falling back to symbol references");
                        if let Some(symbol) = self.get_symbol_at_position(&uri, lsp_pos).await {
                            let refs = self.get_symbol_references(&symbol, include_decl).await;
                            let locations = refs.into_iter().map(|(u, r)| Location { uri: u, range: r }).collect();
                            Ok(Some(locations))
                        } else {
                            Ok(None)
                        }
                    }
                } else {
                    drop(workspace);
                    debug!("Path too short; falling back to symbol references");
                    if let Some(symbol) = self.get_symbol_at_position(&uri, lsp_pos).await {
                        let refs = self.get_symbol_references(&symbol, include_decl).await;
                        let locations = refs.into_iter().map(|(u, r)| Location { uri: u, range: r }).collect();
                        Ok(Some(locations))
                    } else {
                        Ok(None)
                    }
                }
            } else {
                debug!("No node found at position {:?} in {}", ir_pos, uri);
                Ok(None)
            }
        } else {
            debug!("Document {} not found in workspace for references", uri);
            Ok(None)
        }
    }

    /// Provides document symbols for the given document.
    async fn document_symbol(&self, params: DocumentSymbolParams) -> LspResult<Option<DocumentSymbolResponse>> {
        let uri = params.text_document.uri;
        debug!("Handling documentSymbol request for {}", uri);
        let workspace = self.workspace.read().await;
        if let Some(doc) = workspace.documents.get(&uri) {
            let symbols = collect_document_symbols(&doc.ir, &doc.positions);
            debug!("Found {} symbols in document {}", symbols.len(), uri);
            Ok(Some(DocumentSymbolResponse::Nested(symbols)))
        } else {
            debug!("Document not found: {}", uri);
            Ok(None)
        }
    }

    /// Searches for workspace symbols matching the query.
    async fn symbol(&self, params: WorkspaceSymbolParams) -> LspResult<Option<Vec<SymbolInformation>>> {
        let query = params.query.to_lowercase();
        debug!("Handling workspace symbol request with query '{}'", query);
        let workspace = self.workspace.read().await;
        let mut symbols = Vec::new();
        for (uri, doc) in &workspace.documents {
            let doc_symbols = collect_workspace_symbols(&doc.symbol_table, uri);
            symbols.extend(doc_symbols.into_iter().filter(|s| s.name.to_lowercase().contains(&query)));
        }
        debug!("Found {} matching workspace symbols", symbols.len());
        Ok(Some(symbols))
    }

    /// Resolves additional information for a workspace symbol (no-op as all info is initial).
    async fn symbol_resolve(&self, params: WorkspaceSymbol) -> LspResult<WorkspaceSymbol> {
        debug!("Resolving workspace symbol: {}", params.name);
        Ok(params) // Return as-is since all info is provided initially
    }

    /// Provides highlights for occurrences of the symbol at the position in the document.
    async fn document_highlight(&self, params: DocumentHighlightParams) -> LspResult<Option<Vec<DocumentHighlight>>> {
        let uri = params.text_document_position_params.text_document.uri;
        let position = params.text_document_position_params.position;

        debug!("documentHighlight at {}:{:?}", uri, position);

        let symbol = match self.get_symbol_at_position(&uri, position).await {
            Some(s) => s,
            None => {
                debug!("No symbol at position");
                return Ok(None);
            }
        };

        let references = self.get_symbol_references(&symbol, true).await;

        let highlights: Vec<DocumentHighlight> = references
            .into_iter()
            .filter(|(ref_uri, _)| ref_uri == &uri)
            .map(|(_, range)| DocumentHighlight {
                range,
                kind: Some(DocumentHighlightKind::READ),
            })
            .collect();

        debug!("Found {} highlights", highlights.len());

        Ok(Some(highlights))
    }
}<|MERGE_RESOLUTION|>--- conflicted
+++ resolved
@@ -718,35 +718,28 @@
                     Ok(cached_doc) => {
                         self.workspace.write().await.documents.insert(uri.clone(), Arc::new(cached_doc));
                         self.link_symbols().await;
-<<<<<<< HEAD
-
-                        // Spawn validation in blocking task with separate runtime to avoid runtime interference
-                        let backend = self.clone();
-                        let uri_clone = uri.clone();
-                        let document_clone = document.clone();
-                        let text_clone = text.clone();
-                        tokio::spawn(tokio::task::spawn_blocking(move || {
-                            let rt = tokio::runtime::Builder::new_current_thread()
-                                .enable_all()
-                                .build()
-                                .expect("Failed to create runtime for validation");
-                            rt.block_on(async {
-                                if let Ok(diagnostics) = backend.validate(document_clone.clone(), &text_clone, version).await {
-                                    backend.client.publish_diagnostics(uri_clone, diagnostics, Some(version)).await;
-                                }
-                            });
-                        }));
-=======
->>>>>>> 8053a9d7
                     }
                     Err(e) => warn!("Failed to update {}: {}", uri, e),
                 }
-                match self.validate(document.clone(), &text, version).await {
-                    Ok(diagnostics) => {
-                        self.client.publish_diagnostics(uri, diagnostics, Some(version)).await;
-                    }
-                    Err(e) => error!("Validation failed for URI={}: {}", uri, e),
-                }
+                // Spawn validation in blocking task with separate runtime to avoid runtime interference
+                let backend = self.clone();
+                let uri_clone = uri.clone();
+                let document_clone = document.clone();
+                let text_clone = text.clone();
+                tokio::spawn(tokio::task::spawn_blocking(move || {
+                    let rt = tokio::runtime::Builder::new_current_thread()
+                        .enable_all()
+                        .build()
+                        .expect("Failed to create runtime for validation");
+                    rt.block_on(async {
+                        match backend.validate(document_clone.clone(), &text_clone, version).await {
+                            Ok(diagnostics) => {
+                                backend.client.publish_diagnostics(uri_clone, diagnostics, Some(version)).await;
+                            }
+                            Err(e) => error!("Validation failed for URI={}: {}", uri_clone, e),
+                        }
+                    });
+                }));
             } else {
                 warn!("Failed to apply changes to document with URI={}", uri);
             }
